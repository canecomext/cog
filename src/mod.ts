/**
 * Main module exports for the CRUD Operations Generator
 */

import { ModelParser } from "./parser/model-parser.ts";
import { DrizzleSchemaGenerator } from "./generators/drizzle-schema.generator.ts";
import { DatabaseInitGenerator } from "./generators/database-init.generator.ts";
import { DomainAPIGenerator } from "./generators/domain-api.generator.ts";
import { RestAPIGenerator } from "./generators/rest-api.generator.ts";
import { OpenAPIGenerator } from "./generators/openapi.generator.ts";
import { GeneratorConfig } from "./types/model.types.ts";

export * from "./types/model.types.ts";

/**
 * Generate CRUD backend code from model definitions
 * @param modelsPath - Path to the directory containing model JSON files
 * @param outputPath - Path where generated code will be written
 * @param options - Additional generation options
 */
export async function generateFromModels(
  modelsPath: string,
  outputPath: string,
  options: Partial<GeneratorConfig> = {}
) {
  // Default configuration
  const config: GeneratorConfig = {
    modelsPath,
    outputPath,
    database: {
      type: options.database?.type || "postgresql",
      postgis: options.database?.postgis !== false,
      schema: options.database?.schema,
    },
    features: {
      softDeletes: options.features?.softDeletes !== false,
      timestamps: options.features?.timestamps !== false,
      hooks: true,
    },
    documentation: {
      enabled: options.documentation?.enabled !== false,
      path: options.documentation?.path || '/cog',
    },
    naming: {
      tableNaming: "snake_case",
      columnNaming: "snake_case",
    },
    verbose: options.verbose,
  };

  const verbose = config.verbose === true;

  // Step 1: Parse models
  const parser = new ModelParser();
  const { models, errors } = await parser.parseModelsFromDirectory(modelsPath);

  if (errors.length > 0) {
<<<<<<< HEAD
    const hasErrors = errors.some((e) => e.severity === 'error');
    console.log(errors.filter((e) => e.severity === 'error'));
=======
    const hasErrors = errors.some((e) => e.severity === "error");
    console.log(errors.filter((e) => e.severity === "error"));
>>>>>>> d12c17d9

    if (hasErrors) {
      throw new Error("Generation aborted due to validation errors");
    }
  }

  // Apply global feature flag overrides to all models
  for (const model of models) {
    // Override softDeletes if explicitly disabled
    if (config.features.softDeletes === false) {
      model.softDelete = false;
    }
    // Override timestamps if explicitly disabled
    if (config.features.timestamps === false) {
      model.timestamps = false;
    }
    // Apply global schema if specified
    if (config.database.schema) {
      model.schema = config.database.schema;
    }
  }

  // Apply global feature flag overrides to all models
  for (const model of models) {
    // Override softDeletes if explicitly disabled
    if (config.features.softDeletes === false) {
      model.softDelete = false;
    }
    // Override timestamps if explicitly disabled
    if (config.features.timestamps === false) {
      model.timestamps = false;
    }
    // Apply global schema if specified
    if (config.database.schema) {
      model.schema = config.database.schema;
    }
  }

  // Apply global feature flag overrides to all models
  for (const model of models) {
    // Override softDeletes if explicitly disabled
    if (config.features.softDeletes === false) {
      model.softDelete = false;
    }
    // Override timestamps if explicitly disabled
    if (config.features.timestamps === false) {
      model.timestamps = false;
    }
    // Apply global schema if specified
    if (config.database.schema) {
      model.schema = config.database.schema;
    }
  }

  // Apply global feature flag overrides to all models
  for (const model of models) {
    // Override softDeletes if explicitly disabled
    if (config.features.softDeletes === false) {
      model.softDelete = false;
    }
    // Override timestamps if explicitly disabled
    if (config.features.timestamps === false) {
      model.timestamps = false;
    }
    // Apply global schema if specified
    if (config.database.schema) {
      model.schema = config.database.schema;
    }
  }

  // Step 2: Generate code
  const files = new Map<string, string>();

  // Generate Drizzle schemas
  const schemaGenerator = new DrizzleSchemaGenerator(models, {
<<<<<<< HEAD
    isCockroachDB: config.database.type === 'cockroachdb',
=======
    isCockroachDB: config.database.type === "cockroachdb",
>>>>>>> d12c17d9
    postgis: config.database.postgis,
  });
  const schemas = schemaGenerator.generateSchemas();
  schemas.forEach((content, path) => files.set(path, content));

  // Generate database initialization and utilities
  const dbInitGenerator = new DatabaseInitGenerator(models, {
    dbType: config.database.type,
    postgis: config.database.postgis,
  });

<<<<<<< HEAD
  files.set('db/database.ts', dbInitGenerator.generateDatabaseInit());
  files.set(
    'db/initialize-database.ts',
    dbInitGenerator.generateDatabaseInitialization(),
=======
  files.set("db/database.ts", dbInitGenerator.generateDatabaseInit());
  files.set(
    "db/initialize-database.ts",
    dbInitGenerator.generateDatabaseInitialization()
>>>>>>> d12c17d9
  );

  // Generate domain APIs
  const domainGenerator = new DomainAPIGenerator(models);
  const domainFiles = domainGenerator.generateDomainAPIs();
  domainFiles.forEach((content, path) => files.set(path, content));

  // Generate REST APIs
  const restGenerator = new RestAPIGenerator(models, {
    docsEnabled: config.documentation?.enabled,
    docsPath: config.documentation?.path,
  });
  const restFiles = restGenerator.generateRestAPIs();
  restFiles.forEach((content, path) => files.set(path, content));

  // Generate OpenAPI specification (only if docs are enabled)
  if (config.documentation?.enabled !== false) {
    const openAPIGenerator = new OpenAPIGenerator(models);
    const openAPIFiles = openAPIGenerator.generateOpenAPI();
    openAPIFiles.forEach((content, path) => files.set(path, content));
  }

  // Generate main index file
  files.set("index.ts", generateMainIndex(models));

  // Step 3: Write files
  await writeGeneratedFiles(outputPath, files, verbose);

  return {
    models,
    fileCount: files.size,
    outputPath,
  };
}

/**
 * Generate main index file
 */
function generateMainIndex(models: any[]): string {
  return `/**
 * Generated CRUD Backend
 * 
 * This is the main entry point for the generated backend code.
 */

import { Hono } from '@hono/hono';
import { connect, type DatabaseConfig } from './db/database.ts';
import { registerRestRoutes } from './rest/index.ts';
import * as domain from './domain/index.ts';
import * as schema from './schema/index.ts';

// Generic initialization config - works with any Hono Env type
export interface InitializationConfig<Env extends { Variables: Record<string, any> } = any> {
  database: DatabaseConfig;
  app: Hono<Env>;
  api?: {
    baseUrl?: string; // Optional base URL prefix for API routes (e.g., '/api/v1')
  };
  hooks?: {
    [modelName: string]: any;
  };
}

/**
 * Initialize the generated backend
 * @param config Configuration object with database, app, and optional hooks
 * @returns Initialized database connection, SQL client, domain objects, and schema
 */
export async function initializeGenerated<Env extends { Variables: Record<string, any> } = any>(config: InitializationConfig<Env>) {
  // Initialize database
  const { db, sql } = await connect(config.database);

  // Register REST routes after all global middlewares
  registerRestRoutes(config.app, config.api?.baseUrl);

  // Initialize domain layers with hooks if provided
  if (config.hooks) {
<<<<<<< HEAD
    ${
    models
=======
    ${models
>>>>>>> d12c17d9
      .map(
        (m) => `
    if (config.hooks.${m.name.toLowerCase()}) {
      Object.assign(domain.${m.name.toLowerCase()}Domain, 
        new domain.${m.name}Domain(config.hooks.${m.name.toLowerCase()}));
<<<<<<< HEAD
    }`,
      )
      .join('')
  }
=======
    }`
      )
      .join("")}
>>>>>>> d12c17d9
  }

  return {
    db,
    sql,
    domain,
    schema
  };
}

// Re-export everything for convenience
export * from './db/database.ts';
export * from './rest/index.ts';
export * from './domain/index.ts';
export * from './schema/index.ts';
export type { DefaultEnv } from './rest/types.ts';
`;
}

/**
 * Write generated files to disk
 */
async function writeGeneratedFiles(
  outputPath: string,
  files: Map<string, string>,
  verbose = false
) {
  // Create output directory
  await Deno.mkdir(outputPath, { recursive: true });

  for (const [relativePath, content] of files) {
    const fullPath = `${outputPath}/${relativePath}`;
    const dir = fullPath.substring(0, fullPath.lastIndexOf("/"));

    // Create directory if needed
    await Deno.mkdir(dir, { recursive: true });

    // Write file
    await Deno.writeTextFile(fullPath, content);

    // Only output file paths if verbose flag is true
    if (verbose) {
      console.log(relativePath);
    }
  }
}<|MERGE_RESOLUTION|>--- conflicted
+++ resolved
@@ -2,15 +2,15 @@
  * Main module exports for the CRUD Operations Generator
  */
 
-import { ModelParser } from "./parser/model-parser.ts";
-import { DrizzleSchemaGenerator } from "./generators/drizzle-schema.generator.ts";
-import { DatabaseInitGenerator } from "./generators/database-init.generator.ts";
-import { DomainAPIGenerator } from "./generators/domain-api.generator.ts";
-import { RestAPIGenerator } from "./generators/rest-api.generator.ts";
-import { OpenAPIGenerator } from "./generators/openapi.generator.ts";
-import { GeneratorConfig } from "./types/model.types.ts";
-
-export * from "./types/model.types.ts";
+import { ModelParser } from './parser/model-parser.ts';
+import { DrizzleSchemaGenerator } from './generators/drizzle-schema.generator.ts';
+import { DatabaseInitGenerator } from './generators/database-init.generator.ts';
+import { DomainAPIGenerator } from './generators/domain-api.generator.ts';
+import { RestAPIGenerator } from './generators/rest-api.generator.ts';
+import { OpenAPIGenerator } from './generators/openapi.generator.ts';
+import { GeneratorConfig } from './types/model.types.ts';
+
+export * from './types/model.types.ts';
 
 /**
  * Generate CRUD backend code from model definitions
@@ -21,14 +21,14 @@
 export async function generateFromModels(
   modelsPath: string,
   outputPath: string,
-  options: Partial<GeneratorConfig> = {}
+  options: Partial<GeneratorConfig> = {},
 ) {
   // Default configuration
   const config: GeneratorConfig = {
     modelsPath,
     outputPath,
     database: {
-      type: options.database?.type || "postgresql",
+      type: options.database?.type || 'postgresql',
       postgis: options.database?.postgis !== false,
       schema: options.database?.schema,
     },
@@ -42,8 +42,8 @@
       path: options.documentation?.path || '/cog',
     },
     naming: {
-      tableNaming: "snake_case",
-      columnNaming: "snake_case",
+      tableNaming: 'snake_case',
+      columnNaming: 'snake_case',
     },
     verbose: options.verbose,
   };
@@ -55,16 +55,11 @@
   const { models, errors } = await parser.parseModelsFromDirectory(modelsPath);
 
   if (errors.length > 0) {
-<<<<<<< HEAD
     const hasErrors = errors.some((e) => e.severity === 'error');
     console.log(errors.filter((e) => e.severity === 'error'));
-=======
-    const hasErrors = errors.some((e) => e.severity === "error");
-    console.log(errors.filter((e) => e.severity === "error"));
->>>>>>> d12c17d9
 
     if (hasErrors) {
-      throw new Error("Generation aborted due to validation errors");
+      throw new Error('Generation aborted due to validation errors');
     }
   }
 
@@ -137,11 +132,7 @@
 
   // Generate Drizzle schemas
   const schemaGenerator = new DrizzleSchemaGenerator(models, {
-<<<<<<< HEAD
     isCockroachDB: config.database.type === 'cockroachdb',
-=======
-    isCockroachDB: config.database.type === "cockroachdb",
->>>>>>> d12c17d9
     postgis: config.database.postgis,
   });
   const schemas = schemaGenerator.generateSchemas();
@@ -153,17 +144,10 @@
     postgis: config.database.postgis,
   });
 
-<<<<<<< HEAD
   files.set('db/database.ts', dbInitGenerator.generateDatabaseInit());
   files.set(
     'db/initialize-database.ts',
     dbInitGenerator.generateDatabaseInitialization(),
-=======
-  files.set("db/database.ts", dbInitGenerator.generateDatabaseInit());
-  files.set(
-    "db/initialize-database.ts",
-    dbInitGenerator.generateDatabaseInitialization()
->>>>>>> d12c17d9
   );
 
   // Generate domain APIs
@@ -187,7 +171,7 @@
   }
 
   // Generate main index file
-  files.set("index.ts", generateMainIndex(models));
+  files.set('index.ts', generateMainIndex(models));
 
   // Step 3: Write files
   await writeGeneratedFiles(outputPath, files, verbose);
@@ -241,27 +225,17 @@
 
   // Initialize domain layers with hooks if provided
   if (config.hooks) {
-<<<<<<< HEAD
     ${
     models
-=======
-    ${models
->>>>>>> d12c17d9
       .map(
         (m) => `
     if (config.hooks.${m.name.toLowerCase()}) {
       Object.assign(domain.${m.name.toLowerCase()}Domain, 
         new domain.${m.name}Domain(config.hooks.${m.name.toLowerCase()}));
-<<<<<<< HEAD
     }`,
       )
       .join('')
   }
-=======
-    }`
-      )
-      .join("")}
->>>>>>> d12c17d9
   }
 
   return {
@@ -287,14 +261,14 @@
 async function writeGeneratedFiles(
   outputPath: string,
   files: Map<string, string>,
-  verbose = false
+  verbose = false,
 ) {
   // Create output directory
   await Deno.mkdir(outputPath, { recursive: true });
 
   for (const [relativePath, content] of files) {
     const fullPath = `${outputPath}/${relativePath}`;
-    const dir = fullPath.substring(0, fullPath.lastIndexOf("/"));
+    const dir = fullPath.substring(0, fullPath.lastIndexOf('/'));
 
     // Create directory if needed
     await Deno.mkdir(dir, { recursive: true });
